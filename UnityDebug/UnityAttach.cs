﻿using MonoDevelop.Debugger.Soft.Unity;
using System.Collections.Generic;
using System.Linq;

namespace UnityDebug
{
<<<<<<< HEAD
	public static class UnityAttach
	{
		static readonly Dictionary<string, string> targetNameToProcessName = new Dictionary<string,string> 
		{
			{ "unity editor", "Unity Editor" },
			{ "osx player", "OSXPlayer" },
			{ "windows player", "WindowsPlayer" },
			{ "linux player", "LinuxPlayer" },
			{ "ios player", "iPhonePlayer" },
			{ "android player", "AndroidPlayer" }
		};

		public static IEnumerable<UnityProcessInfo> GetAttachableProcesses (string targetName)
		{
			string processName;

			if (!targetNameToProcessName.TryGetValue (targetName.ToLower (), out processName))
				return null;

			UnityProcessDiscovery.GetProcessOptions options = UnityProcessDiscovery.GetProcessOptions.All;

			if (processName == "Unity Editor")
				options = UnityProcessDiscovery.GetProcessOptions.Editor;
			else
				options = UnityProcessDiscovery.GetProcessOptions.Players;

			var processes = UnityProcessDiscovery.GetAttachableProcesses (options);

			processes.ForEach(p => Log.Write("Found Unity process: " + p.Name + " (" + p.Id + ")"));

			return processes.Where (p => p.Name.Contains (processName));
		}
	}
=======
    public static class UnityAttach
    {
        static readonly Dictionary<string, string> targetNameToProcessName = new Dictionary<string, string>
        {
            { "unity editor", "Unity Editor" },
            { "osx player", "OSXPlayer" },
            { "windows player", "WindowsPlayer" },
            { "linux player", "WindowsPlayer" },
            { "ios player", "iPhonePlayer" },
            { "android player", "AndroidPlayer" }
        };


        public static IEnumerable<UnityProcessInfo> GetAttachableProcesses(string targetName)
        {
            string processName;

            UnityProcessDiscovery.GetProcessOptions options = UnityProcessDiscovery.GetProcessOptions.All;

            if (!targetNameToProcessName.TryGetValue(targetName.ToLower(), out processName))
            {
                processName = targetName;
            }
            else
            {
                if (processName == "Unity Editor")
                    options = UnityProcessDiscovery.GetProcessOptions.Editor;
                else
                    options = UnityProcessDiscovery.GetProcessOptions.Players;
            }

            var processes = UnityProcessDiscovery.GetAttachableProcesses(options);

            processes.ForEach(p => Log.Write("Found Unity process: " + p.Name + " (" + p.Id + ")"));

            return processes.Where(p => p.Name.Contains(processName));
        }
    }
>>>>>>> 37c9b034
}
<|MERGE_RESOLUTION|>--- conflicted
+++ resolved
@@ -4,7 +4,6 @@
 
 namespace UnityDebug
 {
-<<<<<<< HEAD
 	public static class UnityAttach
 	{
 		static readonly Dictionary<string, string> targetNameToProcessName = new Dictionary<string,string> 
@@ -16,40 +15,6 @@
 			{ "ios player", "iPhonePlayer" },
 			{ "android player", "AndroidPlayer" }
 		};
-
-		public static IEnumerable<UnityProcessInfo> GetAttachableProcesses (string targetName)
-		{
-			string processName;
-
-			if (!targetNameToProcessName.TryGetValue (targetName.ToLower (), out processName))
-				return null;
-
-			UnityProcessDiscovery.GetProcessOptions options = UnityProcessDiscovery.GetProcessOptions.All;
-
-			if (processName == "Unity Editor")
-				options = UnityProcessDiscovery.GetProcessOptions.Editor;
-			else
-				options = UnityProcessDiscovery.GetProcessOptions.Players;
-
-			var processes = UnityProcessDiscovery.GetAttachableProcesses (options);
-
-			processes.ForEach(p => Log.Write("Found Unity process: " + p.Name + " (" + p.Id + ")"));
-
-			return processes.Where (p => p.Name.Contains (processName));
-		}
-	}
-=======
-    public static class UnityAttach
-    {
-        static readonly Dictionary<string, string> targetNameToProcessName = new Dictionary<string, string>
-        {
-            { "unity editor", "Unity Editor" },
-            { "osx player", "OSXPlayer" },
-            { "windows player", "WindowsPlayer" },
-            { "linux player", "WindowsPlayer" },
-            { "ios player", "iPhonePlayer" },
-            { "android player", "AndroidPlayer" }
-        };
 
 
         public static IEnumerable<UnityProcessInfo> GetAttachableProcesses(string targetName)
@@ -77,5 +42,4 @@
             return processes.Where(p => p.Name.Contains(processName));
         }
     }
->>>>>>> 37c9b034
 }
